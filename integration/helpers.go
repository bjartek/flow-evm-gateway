package integration

import (
	"bytes"
	"context"
	"crypto/ecdsa"
	"encoding/hex"
	"fmt"
<<<<<<< HEAD
	"github.com/gorilla/websocket"
=======
	"github.com/ethereum/go-ethereum/rpc"
>>>>>>> 38db68c9
	"io"
	"log"
	"math/big"
	"net/http"
	"net/url"
	"os"
	"strings"
	"time"

	"github.com/ethereum/go-ethereum/accounts/abi"
	"github.com/ethereum/go-ethereum/common"
	"github.com/ethereum/go-ethereum/common/hexutil"
	"github.com/ethereum/go-ethereum/core/types"
	"github.com/goccy/go-json"
	"github.com/onflow/cadence"
	"github.com/onflow/flow-emulator/adapters"
	"github.com/onflow/flow-emulator/emulator"
	"github.com/onflow/flow-emulator/server"
	sdk "github.com/onflow/flow-go-sdk"
	"github.com/onflow/flow-go-sdk/access/grpc"
	"github.com/onflow/flow-go-sdk/crypto"
	broadcast "github.com/onflow/flow-go/engine"
	evmEmulator "github.com/onflow/flow-go/fvm/evm/emulator"
	"github.com/onflow/flow-go/fvm/evm/stdlib"
	"github.com/onflow/flow-go/fvm/systemcontracts"
	"github.com/onflow/flow-go/model/flow"
	"github.com/rs/zerolog"

	"github.com/onflow/flow-evm-gateway/api"
	"github.com/onflow/flow-evm-gateway/config"
	"github.com/onflow/flow-evm-gateway/services/ingestion"
	"github.com/onflow/flow-evm-gateway/services/logs"
	"github.com/onflow/flow-evm-gateway/storage"
	"github.com/onflow/flow-evm-gateway/storage/pebble"
)

const testPrivateKey = "61ceacbdce419e25ee8e7c2beceee170a05c9cab1e725a955b15ba94dcd747d2"

var (
	logger = zerolog.New(os.Stdout)
	sc     = systemcontracts.SystemContractsForChain(flow.Emulator)
)

const (
	sigAlgo  = crypto.SignatureAlgorithm(crypto.ECDSA_P256)
	hashAlgo = crypto.HashAlgorithm(crypto.SHA3_256)
)

func startEmulator() (*server.EmulatorServer, error) {
	pkey, err := crypto.DecodePrivateKeyHex(sigAlgo, testPrivateKey)
	if err != nil {
		return nil, err
	}

	genesisToken, err := cadence.NewUFix64("10000.0")
	if err != nil {
		return nil, err
	}

	log := logger.With().Str("component", "emulator").Logger().Level(zerolog.DebugLevel)
	srv := server.NewEmulatorServer(&log, &server.Config{
		ServicePrivateKey:      pkey,
		ServiceKeySigAlgo:      sigAlgo,
		ServiceKeyHashAlgo:     hashAlgo,
		GenesisTokenSupply:     genesisToken,
		WithContracts:          true,
		Host:                   "localhost",
		TransactionExpiry:      10,
		TransactionMaxGasLimit: flow.DefaultMaxTransactionGasLimit,
	})

	go func() {
		srv.Start()
	}()

	time.Sleep(1000 * time.Millisecond) // give it some time to start, dummy but ok for test

	return srv, nil
}

// startEventIngestionEngine will start up the sdkEvent engine with the grpc subscriber
// listening for events.
func startEventIngestionEngine(ctx context.Context, dbDir string) (
	storage.BlockIndexer,
	storage.ReceiptIndexer,
	storage.TransactionIndexer,
	error,
) {
	client, err := grpc.NewClient("localhost:3569")
	if err != nil {
		return nil, nil, nil, err
	}

	subscriber := ingestion.NewRPCSubscriber(client)

	log := logger.With().Str("component", "database").Logger()
	db, err := pebble.New(dbDir, log)
	if err != nil {
		return nil, nil, nil, err
	}

	blocks := pebble.NewBlocks(db)
	if err != nil {
		return nil, nil, nil, fmt.Errorf("error creating blocks storage: %w", err)
	}
	receipts := pebble.NewReceipts(db)
	accounts := pebble.NewAccounts(db)
	txs := pebble.NewTransactions(db)
	blocksBroadcaster := broadcast.NewBroadcaster()

	err = blocks.InitHeights(config.EmulatorInitCadenceHeight)
	if err != nil {
		return nil, nil, nil, err
	}

	log = logger.With().Str("component", "ingestion").Logger()
	engine := ingestion.NewEventIngestionEngine(subscriber, blocks, receipts, txs, accounts, blocksBroadcaster, log)

	go func() {
		err = engine.Run(ctx)
		if err != nil {
			logger.Error().Err(err).Msg("failed to start ingestion engine")
			panic(err)
		}
	}()

	<-engine.Ready() // wait for engine to be ready
	return blocks, receipts, txs, err
}

// fundEOA funds an evm account provided with the amount.
func fundEOA(
	emu emulator.Emulator,
	flowAmount cadence.UFix64,
	eoaAddress common.Address,
) (*sdk.TransactionResult, error) {
	wei := (uint)(flowAmount.ToGoValue().(uint64)*10000000000) - 1000000000000000000 // convert ufix to wei and subtract 1 flow
	weiAmount := cadence.NewUInt(wei)
	// create a new funded COA and fund an EOA to be used for in tests
	code := `
	transaction(weiAmount: UInt, flowAmount: UFix64, eoaAddress: [UInt8; 20]) {
		let fundVault: @FlowToken.Vault
		let auth: auth(Storage) &Account
	
		prepare(signer: auth(Storage) &Account) {
			let vaultRef = signer.storage.borrow<auth(FungibleToken.Withdraw) &FlowToken.Vault>(
				from: /storage/flowTokenVault
			) ?? panic("Could not borrow reference to the owner's Vault!")
	
			self.fundVault <- vaultRef.withdraw(amount: flowAmount) as! @FlowToken.Vault
			self.auth = signer
		}
	
		execute {
			let acc <- EVM.createCadenceOwnedAccount()
			acc.deposit(from: <-self.fundVault)

			let result = acc.call(
				to: EVM.EVMAddress(bytes: eoaAddress), 
				data: [], 
				gasLimit: 300000, 
				value: EVM.Balance(attoflow: weiAmount)
			)

			log(result)
			self.auth.storage.save<@EVM.CadenceOwnedAccount>(
				<-acc,
				to: StoragePath(identifier: "evm")!
			)
		}
	}`

	eoaBytes, err := evmHexToCadenceBytes(strings.ReplaceAll(eoaAddress.String(), "0x", ""))
	if err != nil {
		return nil, err
	}

	return flowSendTransaction(emu, code, weiAmount, flowAmount, eoaBytes)
}

// flowSendTransaction sends an evm transaction to the emulator, the code provided doesn't
// have to import EVM, this will be handled by this helper function.
func flowSendTransaction(
	emu emulator.Emulator,
	code string,
	args ...cadence.Value,
) (*sdk.TransactionResult, error) {
	key := emu.ServiceKey()

	codeWrapper := []byte(fmt.Sprintf(`
		import EVM from %s
		import FungibleToken from %s
		import FlowToken from %s

		%s`,
		sc.EVMContract.Address.HexWithPrefix(),
		sc.FungibleToken.Address.HexWithPrefix(),
		sc.FlowToken.Address.HexWithPrefix(),
		code,
	))

	log := logger.With().Str("component", "adapter").Logger().Level(zerolog.DebugLevel)
	adapter := adapters.NewSDKAdapter(&log, emu)

	blk, _, err := adapter.GetLatestBlock(context.Background(), true)
	if err != nil {
		return nil, err
	}

	tx := sdk.NewTransaction().
		SetScript(codeWrapper).
		SetComputeLimit(flow.DefaultMaxTransactionGasLimit).
		SetProposalKey(key.Address, key.Index, key.SequenceNumber).
		SetPayer(key.Address).
		SetReferenceBlockID(blk.ID).
		AddAuthorizer(key.Address)

	for _, arg := range args {
		err := tx.AddArgument(arg)
		if err != nil {
			return nil, err
		}
	}

	signer, err := key.Signer()
	if err != nil {
		return nil, err
	}

	err = tx.SignEnvelope(key.Address, key.Index, signer)
	if err != nil {
		return nil, err
	}

	err = adapter.SendTransaction(context.Background(), *tx)
	if err != nil {
		return nil, err
	}

	res, err := adapter.GetTransactionResult(context.Background(), tx.ID())
	if err != nil {
		return nil, err
	}

	return res, nil
}

func evmSign(
	weiValue *big.Int,
	gasLimit uint64,
	signer *ecdsa.PrivateKey,
	nonce uint64,
	to *common.Address,
	data []byte) ([]byte, common.Hash, error) {
	gasPrice := big.NewInt(0)

	evmTx := types.NewTx(&types.LegacyTx{Nonce: nonce, To: to, Value: weiValue, Gas: gasLimit, GasPrice: gasPrice, Data: data})

	signed, err := types.SignTx(evmTx, evmEmulator.GetDefaultSigner(), signer)
	if err != nil {
		return nil, common.Hash{}, fmt.Errorf("error signing EVM transaction: %w", err)
	}
	var encoded bytes.Buffer
	err = signed.EncodeRLP(&encoded)
	if err != nil {
		return nil, common.Hash{}, fmt.Errorf("error encoding EVM transaction: %w", err)
	}

	return encoded.Bytes(), signed.Hash(), nil
}

// evmSignAndRun creates an evm transaction and signs it producing a payload that send using the evmRunTransaction.
func evmSignAndRun(
	emu emulator.Emulator,
	weiValue *big.Int,
	gasLimit uint64,
	signer *ecdsa.PrivateKey,
	nonce uint64,
	to *common.Address,
	data []byte,
) (*sdk.TransactionResult, common.Hash, error) {
	signed, evmID, err := evmSign(weiValue, gasLimit, signer, nonce, to, data)
	if err != nil {
		return nil, common.Hash{}, err
	}

	res, err := evmRunTransaction(emu, signed)
	if err != nil {
		return nil, common.Hash{}, err
	}

	return res, evmID, nil
}

// evmRunTransaction calls the evm run method with the provided evm signed transaction payload.
func evmRunTransaction(emu emulator.Emulator, signedTx []byte) (*sdk.TransactionResult, error) {
	encodedCadence := make([]cadence.Value, 0)
	for _, b := range signedTx {
		encodedCadence = append(encodedCadence, cadence.UInt8(b))
	}
	transactionBytes := cadence.NewArray(encodedCadence).WithType(stdlib.EVMTransactionBytesCadenceType)

	code := `
	transaction(encodedTx: [UInt8]) {
		let coa: &EVM.CadenceOwnedAccount

		prepare(signer: auth(Storage) &Account) {
			self.coa = signer.storage.borrow<&EVM.CadenceOwnedAccount>(
				from: /storage/evm
			) ?? panic("Could not borrow reference to the COA!")
		}

		execute {
			EVM.run(tx: encodedTx, coinbase: self.coa.address())
		}
	}`

	return flowSendTransaction(emu, code, transactionBytes)
}

// evmHexToString takes an evm address as string and convert it to cadence byte array
func evmHexToCadenceBytes(address string) (cadence.Array, error) {
	data, err := hex.DecodeString(address)
	if err != nil {
		return cadence.NewArray(nil), err
	}

	res := make([]cadence.Value, 0)
	for _, d := range data {
		res = append(res, cadence.UInt8(d))
	}
	return cadence.NewArray(res), nil
}

type contract struct {
	code    string
	abiJSON string
	a       abi.ABI
}

func newContract(code string, abiJSON string) (*contract, error) {
	a, err := abi.JSON(strings.NewReader(abiJSON))
	if err != nil {
		return nil, err
	}

	return &contract{
		code:    code,
		abiJSON: abiJSON,
		a:       a,
	}, nil
}

func (c *contract) call(funcName string, args ...any) ([]byte, error) {
	call, err := c.a.Pack(funcName, args...)
	if err != nil {
		return nil, err
	}

	return call, nil
}

func (c *contract) value(name string, data []byte) ([]any, error) {
	return c.a.Unpack(name, data)
}

// todo refactor rpcTest to use the eth client instead:
// https://github.com/ethereum/go-ethereum/blob/e91cdb49beb4b2a3872b5f2548bf2d6559e4f561/ethclient/ethclient.go#L35
// this will remove the custom code for communication
type rpcTest struct {
	url string
}

// rpcRequest takes url, method (eg. "eth_getBlockByNumber") and params (eg. `["0x03"]` or `[]` if empty)
func (r *rpcTest) request(method string, params string) (json.RawMessage, error) {
	reqURL := fmt.Sprintf(`{"jsonrpc":"2.0","id":0,"method":"%s","params":%s}`, method, params)
	fmt.Println("-> request: ", reqURL)
	body := bytes.NewReader([]byte(reqURL))
	req, err := http.NewRequest(http.MethodPost, r.url, body)
	if err != nil {
		return nil, err
	}
	req.Header.Set("content-type", "application/json")
	req.Header.Set("accept-encoding", "identity")

	res, err := http.DefaultClient.Do(req)
	if err != nil {
		return nil, err
	}

	content, err := io.ReadAll(res.Body)
	if err != nil {
		return nil, err
	}

	fmt.Println("<- result: ", string(content))

	type rpcResult struct {
		Result json.RawMessage `json:"result"`
		Error  any             `json:"error"`
	}

	var resp rpcResult
	err = json.Unmarshal(content, &resp)
	if err != nil {
		return nil, err
	}
	if resp.Error != nil {
		return nil, fmt.Errorf("%s", resp.Error)
	}

	return resp.Result, nil
}

func (r *rpcTest) getLogs(
	hash *common.Hash,
	from *big.Int,
	to *big.Int,
	filter *logs.FilterCriteria,
) ([]*types.Log, error) {
	var id, ranges, topics string

	for _, t := range filter.Topics[0] {
		topics += fmt.Sprintf(`"%s",`, t.String())
	}
	topics = topics[:len(topics)-1] // remove last ,

	if hash != nil {
		id = fmt.Sprintf(`"blockHash": "%s",`, hash.Hex())
	} else {
		ranges = fmt.Sprintf(`
			"fromBlock": "0x%x",
			"toBlock": "0x%x",
		`, from, to)
	}

	params := fmt.Sprintf(`[{
		%s
		%s
		"address": "%s",	
		"topics": [
			%s
		]
	}]`, ranges, id, filter.Addresses[0].Hex(), topics)

	rpcRes, err := r.request("eth_getLogs", params)
	if err != nil {
		return nil, err
	}

	var lg []*types.Log
	err = json.Unmarshal(rpcRes, &lg)
	if err != nil {
		return nil, err
	}

	return lg, nil
}

func (r *rpcTest) getBlock(height uint64, fullTx bool) (*rpcBlock, error) {
	rpcRes, err := r.request(
		"eth_getBlockByNumber",
		fmt.Sprintf(`["%s",%t]`, uintHex(height), fullTx),
	)
	if err != nil {
		return nil, err
	}

	var blkRpc rpcBlock
	err = json.Unmarshal(rpcRes, &blkRpc)
	if err != nil {
		return nil, err
	}

	return &blkRpc, nil
}

func (r *rpcTest) getBlockByHash(hash string, fullTx bool) (*rpcBlock, error) {
	rpcRes, err := r.request(
		"eth_getBlockByHash",
		fmt.Sprintf(`["%s",%t]`, hash, fullTx),
	)
	if err != nil {
		return nil, err
	}

	var blkRpc rpcBlock
	err = json.Unmarshal(rpcRes, &blkRpc)
	if err != nil {
		return nil, err
	}

	return &blkRpc, nil
}

func (r *rpcTest) blockNumber() (uint64, error) {
	rpcRes, err := r.request("eth_blockNumber", "[]")
	if err != nil {
		return 0, err
	}

	var blockNumber hexutil.Uint64
	err = json.Unmarshal(rpcRes, &blockNumber)
	if err != nil {
		return 0, err
	}

	return uint64(blockNumber), nil
}

func (r *rpcTest) getTx(hash string) (*api.RPCTransaction, error) {
	rpcRes, err := r.request("eth_getTransactionByHash", fmt.Sprintf(`["%s"]`, hash))
	if err != nil {
		return nil, err
	}

	var txRpc api.RPCTransaction
	err = json.Unmarshal(rpcRes, &txRpc)
	if err != nil {
		return nil, err
	}

	return &txRpc, nil
}

func (r *rpcTest) getReceipt(hash string) (*types.Receipt, error) {
	rpcRes, err := r.request("eth_getTransactionReceipt", fmt.Sprintf(`["%s"]`, hash))
	if err != nil {
		return nil, err
	}

	var rcp types.Receipt
	err = json.Unmarshal(rpcRes, &rcp)
	if err != nil {
		return nil, err
	}

	return &rcp, nil
}

func (r *rpcTest) sendRawTx(signed []byte) (common.Hash, error) {
	rpcRes, err := r.request("eth_sendRawTransaction", fmt.Sprintf(`["0x%x"]`, signed))
	if err != nil {
		return common.Hash{}, err
	}

	var h common.Hash
	err = json.Unmarshal(rpcRes, &h)
	if err != nil {
		return common.Hash{}, err
	}

	return h, nil
}

func (r *rpcTest) getNonce(address common.Address) (uint64, error) {
	rpcRes, err := r.request("eth_getTransactionCount", fmt.Sprintf(`["%s"]`, address.Hex()))
	if err != nil {
		return 0, err
	}

	var u hexutil.Uint64
	err = json.Unmarshal(rpcRes, &u)
	if err != nil {
		return 0, err
	}

	return uint64(u), nil
}

func (r *rpcTest) getBalance(address common.Address) (*hexutil.Big, error) {
	rpcRes, err := r.request("eth_getBalance", fmt.Sprintf(`["%s", "latest"]`, address.Hex()))
	if err != nil {
		return nil, err
	}

	var u hexutil.Big
	err = json.Unmarshal(rpcRes, &u)
	if err != nil {
		return nil, err
	}

	return &u, nil
}

func (r *rpcTest) estimateGas(
	from common.Address,
	data []byte,
	gasLimit uint64,
) (hexutil.Uint64, error) {
	rpcRes, err := r.request(
		"eth_estimateGas",
		fmt.Sprintf(
			`[{"from":"%s","data":"0x%s","gas":"%s"}]`,
			from.Hex(),
			hex.EncodeToString(data),
			hexutil.Uint64(gasLimit),
		),
	)
	if err != nil {
		return hexutil.Uint64(0), err
	}

	var gasUsed hexutil.Uint64
	err = json.Unmarshal(rpcRes, &gasUsed)
	if err != nil {
		return hexutil.Uint64(0), err
	}

	return gasUsed, nil
}

func (r *rpcTest) call(
	to common.Address,
	data []byte,
) ([]byte, error) {
	rpcRes, err := r.request(
		"eth_call",
		fmt.Sprintf(
			`[{"to":"%s","data":"0x%s"}]`,
			to.Hex(),
			hex.EncodeToString(data),
		),
	)
	if err != nil {
		return nil, err
	}

	var result hexutil.Bytes
	err = json.Unmarshal(rpcRes, &result)
	if err != nil {
		return nil, err
	}

	return result, nil
}

func (r *rpcTest) getCode(from common.Address) ([]byte, error) {
	rpcRes, err := r.request(
		"eth_getCode",
		fmt.Sprintf(
			`["%s","latest"]`,
			from.Hex(),
		),
	)
	if err != nil {
		return nil, err
	}

	var code hexutil.Bytes
	err = json.Unmarshal(rpcRes, &code)
	if err != nil {
		return nil, err
	}

	return code, nil
}

<<<<<<< HEAD
// wsConnect creates a new websocket connection and returns a write and read function
// that can be used to easily write to the stream as well as read the next data.
func (r *rpcTest) wsConnect() (func(string) error, func() ([]byte, error), error) {
	u := url.URL{Scheme: "ws", Host: r.url, Path: "/"}
	c, _, err := websocket.DefaultDialer.Dial(u.String(), nil)
	if err != nil {
		return nil, nil, err
	}

	write := func(req string) error {
		return c.WriteMessage(websocket.TextMessage, []byte(req))
	}

	read := func() ([]byte, error) {
		_, message, err := c.ReadMessage()
		if err != nil {
			return nil, err
		}
		log.Println("<-- ws: ", string(message))
		return message, nil
	}

	return write, read, nil
}

func newHeadsRequest() string {
	return `{"jsonrpc":"2.0","id":0,"method":"eth_subscribe","params":["newHeads"]}`
}

func unsubscribeRequest(id string) string {
	return fmt.Sprintf(`{"jsonrpc":"2.0","id":0,"method":"eth_unsubscribe","params":["%s"]}`, id)
=======
func (r *rpcTest) newTxFilter() (rpc.ID, error) {
	rpcRes, err := r.request("eth_newPendingTransactionFilter", `[]`)
	if err != nil {
		return "", err
	}

	var id rpc.ID
	err = json.Unmarshal(rpcRes, &id)
	if err != nil {
		return "", err
	}

	return id, nil
}

func (r *rpcTest) newLogsFilter(from string, to string, filter *logs.FilterCriteria) (rpc.ID, error) {
	var topics string
	if len(filter.Topics) > 0 {
		for _, t := range filter.Topics[0] {
			if t == common.HexToHash("0x0") { // if empty replace with null
				topics += "null,"
			} else {
				topics += fmt.Sprintf(`"%s",`, t.String())
			}
		}
		topics = topics[:len(topics)-1] // remove last ,
	}

	params := fmt.Sprintf(`[{
		"fromBlock": "%s",
		"toBlock": "%s",
		"address": "%s",	
		"topics": [
			%s
		]
	}]`, from, to, filter.Addresses[0].Hex(), topics)

	rpcRes, err := r.request("eth_newFilter", params)
	if err != nil {
		return "", err
	}

	var id rpc.ID
	err = json.Unmarshal(rpcRes, &id)
	if err != nil {
		return "", err
	}

	return id, nil
}

func (r *rpcTest) getFilterChangesLogs(id rpc.ID) ([]*types.Log, error) {
	rpcRes, err := r.request("eth_getFilterChanges", fmt.Sprintf(`["%s"]`, id))
	if err != nil {
		return nil, err
	}

	var lg []*types.Log
	err = json.Unmarshal(rpcRes, &lg)
	if err != nil {
		return nil, err
	}

	return lg, nil
}

func (r *rpcTest) getFilterChangesHashes(id rpc.ID) ([]common.Hash, error) {
	rpcRes, err := r.request("eth_getFilterChanges", fmt.Sprintf(`["%s"]`, id))
	if err != nil {
		return nil, err
	}

	var h []common.Hash
	err = json.Unmarshal(rpcRes, &h)
	if err != nil {
		return nil, err
	}

	return h, nil
}

func (r *rpcTest) newBlockFilter() (rpc.ID, error) {
	rpcRes, err := r.request("eth_newBlockFilter", `[]`)
	if err != nil {
		return "", err
	}

	var id rpc.ID
	err = json.Unmarshal(rpcRes, &id)
	if err != nil {
		return "", err
	}

	return id, nil
>>>>>>> 38db68c9
}

func uintHex(x uint64) string {
	return fmt.Sprintf("0x%x", x)
}

type rpcBlock struct {
	Hash         string
	Number       string
	ParentHash   string
	Transactions interface{}
}

func (b *rpcBlock) TransactionHashes() []string {
	txHashes := make([]string, 0)
	switch value := b.Transactions.(type) {
	case []interface{}:
		for _, val := range value {
			switch element := val.(type) {
			case string:
				txHashes = append(txHashes, element)
			case map[string]interface{}:
				txHashes = append(txHashes, element["hash"].(string))
			}
		}
	}
	return txHashes
}

func (b *rpcBlock) FullTransactions() []map[string]interface{} {
	transactions := make([]map[string]interface{}, 0)
	switch value := b.Transactions.(type) {
	case []interface{}:
		for _, val := range value {
			switch element := val.(type) {
			case map[string]interface{}:
				transactions = append(transactions, element)

			}
		}
	}
	return transactions
}

type streamParams struct {
	Subscription string         `json:"subscription"`
	Result       map[string]any `json:"result"`
}

type streamMsg struct {
	Jsonrpc string       `json:"jsonrpc"`
	Method  string       `json:"method"`
	Params  streamParams `json:"params"`
}<|MERGE_RESOLUTION|>--- conflicted
+++ resolved
@@ -6,11 +6,6 @@
 	"crypto/ecdsa"
 	"encoding/hex"
 	"fmt"
-<<<<<<< HEAD
-	"github.com/gorilla/websocket"
-=======
-	"github.com/ethereum/go-ethereum/rpc"
->>>>>>> 38db68c9
 	"io"
 	"log"
 	"math/big"
@@ -28,6 +23,8 @@
 	"github.com/onflow/cadence"
 	"github.com/onflow/flow-emulator/adapters"
 	"github.com/onflow/flow-emulator/emulator"
+	"github.com/gorilla/websocket"
+	"github.com/ethereum/go-ethereum/rpc"
 	"github.com/onflow/flow-emulator/server"
 	sdk "github.com/onflow/flow-go-sdk"
 	"github.com/onflow/flow-go-sdk/access/grpc"
@@ -669,39 +666,6 @@
 	return code, nil
 }
 
-<<<<<<< HEAD
-// wsConnect creates a new websocket connection and returns a write and read function
-// that can be used to easily write to the stream as well as read the next data.
-func (r *rpcTest) wsConnect() (func(string) error, func() ([]byte, error), error) {
-	u := url.URL{Scheme: "ws", Host: r.url, Path: "/"}
-	c, _, err := websocket.DefaultDialer.Dial(u.String(), nil)
-	if err != nil {
-		return nil, nil, err
-	}
-
-	write := func(req string) error {
-		return c.WriteMessage(websocket.TextMessage, []byte(req))
-	}
-
-	read := func() ([]byte, error) {
-		_, message, err := c.ReadMessage()
-		if err != nil {
-			return nil, err
-		}
-		log.Println("<-- ws: ", string(message))
-		return message, nil
-	}
-
-	return write, read, nil
-}
-
-func newHeadsRequest() string {
-	return `{"jsonrpc":"2.0","id":0,"method":"eth_subscribe","params":["newHeads"]}`
-}
-
-func unsubscribeRequest(id string) string {
-	return fmt.Sprintf(`{"jsonrpc":"2.0","id":0,"method":"eth_unsubscribe","params":["%s"]}`, id)
-=======
 func (r *rpcTest) newTxFilter() (rpc.ID, error) {
 	rpcRes, err := r.request("eth_newPendingTransactionFilter", `[]`)
 	if err != nil {
@@ -796,7 +760,39 @@
 	}
 
 	return id, nil
->>>>>>> 38db68c9
+}
+
+// wsConnect creates a new websocket connection and returns a write and read function
+// that can be used to easily write to the stream as well as read the next data.
+func (r *rpcTest) wsConnect() (func(string) error, func() ([]byte, error), error) {
+	u := url.URL{Scheme: "ws", Host: r.url, Path: "/"}
+	c, _, err := websocket.DefaultDialer.Dial(u.String(), nil)
+	if err != nil {
+		return nil, nil, err
+	}
+
+	write := func(req string) error {
+		return c.WriteMessage(websocket.TextMessage, []byte(req))
+	}
+
+	read := func() ([]byte, error) {
+		_, message, err := c.ReadMessage()
+		if err != nil {
+			return nil, err
+		}
+		log.Println("<-- ws: ", string(message))
+		return message, nil
+	}
+
+	return write, read, nil
+}
+
+func newHeadsRequest() string {
+	return `{"jsonrpc":"2.0","id":0,"method":"eth_subscribe","params":["newHeads"]}`
+}
+
+func unsubscribeRequest(id string) string {
+	return fmt.Sprintf(`{"jsonrpc":"2.0","id":0,"method":"eth_unsubscribe","params":["%s"]}`, id)
 }
 
 func uintHex(x uint64) string {
