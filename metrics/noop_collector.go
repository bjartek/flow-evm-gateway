package metrics

import (
	"time"

	"github.com/prometheus/client_golang/prometheus"
)

type NoopCollector struct{}

func NewNoopCollector() *NoopCollector {
	return &NoopCollector{}
}

func (c *NoopCollector) ApiErrorOccurred()                                   {}
<<<<<<< HEAD
func (c *NoopCollector) TraceDownloadFailed()                                {}
=======
func (c *NoopCollector) ServerPanicked(error)                                {}
>>>>>>> 4a1f8bd4
func (c *NoopCollector) MeasureRequestDuration(time.Time, prometheus.Labels) {}<|MERGE_RESOLUTION|>--- conflicted
+++ resolved
@@ -13,9 +13,6 @@
 }
 
 func (c *NoopCollector) ApiErrorOccurred()                                   {}
-<<<<<<< HEAD
 func (c *NoopCollector) TraceDownloadFailed()                                {}
-=======
 func (c *NoopCollector) ServerPanicked(error)                                {}
->>>>>>> 4a1f8bd4
 func (c *NoopCollector) MeasureRequestDuration(time.Time, prometheus.Labels) {}