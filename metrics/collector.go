--- conflicted
+++ resolved
@@ -9,25 +9,17 @@
 
 type Collector interface {
 	ApiErrorOccurred()
-<<<<<<< HEAD
+	ServerPanicked(err error)
 	EvmBlockHeightUpdated(height uint64)
-=======
-	ServerPanicked(err error)
->>>>>>> 4a1f8bd4
 	MeasureRequestDuration(start time.Time, labels prometheus.Labels)
 }
 
 type DefaultCollector struct {
 	// TODO: for now we cannot differentiate which api request failed number of times
-<<<<<<< HEAD
-	apiErrorsCounter prometheus.Counter
-	evmBlockHeight   prometheus.Gauge
-	requestDurations *prometheus.HistogramVec
-=======
 	apiErrorsCounter     prometheus.Counter
 	serverPanicsCounters *prometheus.CounterVec
+	evmBlockHeight       prometheus.Gauge
 	requestDurations     *prometheus.HistogramVec
->>>>>>> 4a1f8bd4
 }
 
 func NewCollector(logger zerolog.Logger) Collector {
@@ -36,17 +28,15 @@
 		Help: "Total number of errors returned by the endpoint resolvers",
 	})
 
-<<<<<<< HEAD
+	serverPanicsCounters := prometheus.NewCounterVec(prometheus.CounterOpts{
+		Name: "api_server_panics_total",
+		Help: "Total number of panics handled by server",
+	}, []string{"error"})
+
 	evmBlockHeight := prometheus.NewGauge(prometheus.GaugeOpts{
 		Name: "evm_block_height",
 		Help: "Current EVM block height",
 	})
-=======
-	serverPanicsCounters := prometheus.NewCounterVec(prometheus.CounterOpts{
-		Name: "api_server_panics_total",
-		Help: "Total number of panics handled by server",
-	}, []string{"error"})
->>>>>>> 4a1f8bd4
 
 	// TODO: Think of adding 'status_code'
 	requestDurations := prometheus.NewHistogramVec(prometheus.HistogramOpts{
@@ -56,26 +46,16 @@
 	},
 		[]string{"method"})
 
-<<<<<<< HEAD
-	if err := registerMetrics(logger, apiErrors, evmBlockHeight, requestDurations); err != nil {
+	if err := registerMetrics(logger, apiErrors, serverPanicsCounters, evmBlockHeight, requestDurations); err != nil {
 		logger.Info().Msg("using noop collector as metric register failed")
-=======
-	if err := registerMetrics(logger, apiErrors, serverPanicsCounters, requestDurations); err != nil {
-		logger.Info().Msg("Using noop collector as metric register failed")
->>>>>>> 4a1f8bd4
-		return &NoopCollector{}
+		return NewNoopCollector()
 	}
 
 	return &DefaultCollector{
-<<<<<<< HEAD
-		apiErrorsCounter: apiErrors,
-		evmBlockHeight:   evmBlockHeight,
-		requestDurations: requestDurations,
-=======
 		apiErrorsCounter:     apiErrors,
 		serverPanicsCounters: serverPanicsCounters,
+		evmBlockHeight:       evmBlockHeight,
 		requestDurations:     requestDurations,
->>>>>>> 4a1f8bd4
 	}
 }
 
@@ -94,13 +74,12 @@
 	c.apiErrorsCounter.Inc()
 }
 
-<<<<<<< HEAD
+func (c *DefaultCollector) ServerPanicked(err error) {
+	c.serverPanicsCounters.With(prometheus.Labels{"error": err.Error()}).Inc()
+}
+
 func (c *DefaultCollector) EvmBlockHeightUpdated(height uint64) {
 	c.evmBlockHeight.Set(float64(height))
-=======
-func (c *DefaultCollector) ServerPanicked(err error) {
-	c.serverPanicsCounters.With(prometheus.Labels{"error": err.Error()}).Inc()
->>>>>>> 4a1f8bd4
 }
 
 func (c *DefaultCollector) MeasureRequestDuration(start time.Time, labels prometheus.Labels) {
