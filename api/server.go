--- conflicted
+++ resolved
@@ -52,8 +52,7 @@
 	host     string
 	port     int
 
-	config *config.Config
-
+	config    *config.Config
 	collector metrics.Collector
 }
 
@@ -63,25 +62,9 @@
 	batchResponseMaxSize = 5 * 1000 * 1000 // 5 MB
 )
 
-<<<<<<< HEAD
 func NewHTTPServer(logger zerolog.Logger, collector metrics.Collector, cfg *config.Config) *httpServer {
-	gethLog.Root().SetHandler(gethLog.FuncHandler(func(r *gethLog.Record) error {
-		switch r.Lvl {
-		case gethLog.LvlInfo:
-			logger.Info().Msg(r.Msg)
-		case gethLog.LvlError:
-			logger.Error().Str("trace", r.Call.String()).Msg(r.Msg)
-		default:
-			logger.Debug().Msg(r.Msg)
-		}
-
-		return nil
-	}))
-=======
-func NewHTTPServer(logger zerolog.Logger, cfg *config.Config) *httpServer {
 	zeroSlog := slogzerolog.Option{Logger: &logger}.NewZerologHandler()
 	gethLog.SetDefault(gethLog.NewLogger(slog.New(zeroSlog).Handler()))
->>>>>>> 90ed9717
 
 	return &httpServer{
 		logger:    logger,
@@ -189,8 +172,8 @@
 		return nil // already running or not configured
 	}
 
-	// Initialize the server. Metrics handler is a middleware for gathering metrics
-	h.server = &http.Server{Handler: metrics.NewHttpHandler(h, h.collector, h.logger)}
+	// Initialize the server.
+	h.server = &http.Server{Handler: h}
 	if h.timeouts != (rpc.HTTPTimeouts{}) {
 		CheckTimeouts(h.logger, &h.timeouts)
 		h.server.ReadTimeout = h.timeouts.ReadTimeout
