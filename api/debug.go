--- conflicted
+++ resolved
@@ -38,11 +38,7 @@
 ) (json.RawMessage, error) {
 	res, err := d.tracer.GetTransaction(hash)
 	if err != nil {
-<<<<<<< HEAD
-		return handleError[json.RawMessage](d.logger, d.collector, err)
-=======
-		return handleError[json.RawMessage](err, d.logger)
->>>>>>> eff039cb
+		return handleError[json.RawMessage](err, d.logger, d.collector)
 	}
 	return res, nil
 }
@@ -54,11 +50,7 @@
 ) ([]json.RawMessage, error) {
 	block, err := d.blocks.GetByHeight(uint64(number.Int64()))
 	if err != nil {
-<<<<<<< HEAD
-		return handleError[[]json.RawMessage](d.logger, d.collector, err)
-=======
-		return handleError[[]json.RawMessage](err, d.logger)
->>>>>>> eff039cb
+		return handleError[[]json.RawMessage](err, d.logger, d.collector)
 	}
 
 	results := make([]json.RawMessage, len(block.TransactionHashes))
@@ -79,11 +71,7 @@
 ) ([]json.RawMessage, error) {
 	block, err := d.blocks.GetByID(hash)
 	if err != nil {
-<<<<<<< HEAD
-		return handleError[[]json.RawMessage](d.logger, d.collector, err)
-=======
-		return handleError[[]json.RawMessage](err, d.logger)
->>>>>>> eff039cb
+		return handleError[[]json.RawMessage](err, d.logger, d.collector)
 	}
 
 	results := make([]json.RawMessage, len(block.TransactionHashes))
