--- conflicted
+++ resolved
@@ -199,27 +199,25 @@
 		accounts,
 	)
 
-<<<<<<< HEAD
 	streamAPI := api.NewStreamAPI(
-=======
+		logger,
+		cfg,
+		blocks,
+		transactions,
+		receipts,
+		accounts,
+		blocksBroadcaster,
+	)
+
 	pullAPI := api.NewPullAPI(
->>>>>>> 38db68c9
-		logger,
-		cfg,
-		blocks,
-		transactions,
-		receipts,
-<<<<<<< HEAD
-		accounts,
-		blocksBroadcaster,
-	)
-
-	supportedAPIs := api.SupportedAPIs(blockchainAPI, streamAPI)
-=======
-	)
-
-	supportedAPIs := api.SupportedAPIs(blockchainAPI, pullAPI)
->>>>>>> 38db68c9
+		logger,
+		cfg,
+		blocks,
+		transactions,
+		receipts,
+	)
+
+	supportedAPIs := api.SupportedAPIs(blockchainAPI, streamAPI, pullAPI)
 
 	if err := srv.EnableRPC(supportedAPIs); err != nil {
 		return err
