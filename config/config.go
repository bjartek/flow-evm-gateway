package config

import (
	"flag"
	"fmt"
	"io"
	"math/big"
	"os"
	"time"

	"github.com/ethereum/go-ethereum/common"
	"github.com/goccy/go-json"
	"github.com/onflow/flow-go-sdk"
	"github.com/onflow/flow-go-sdk/crypto"
	"github.com/onflow/flow-go/fvm/evm/types"
	flowGo "github.com/onflow/flow-go/model/flow"
	"github.com/rs/zerolog"
)

// Default InitCadenceHeight for initializing the database on a local emulator.
// TODO: temporary fix until https://github.com/onflow/flow-go/issues/5481 is
// fixed upstream and released.
const EmulatorInitCadenceHeight = uint64(0)

// Default InitCadenceHeight for initializing the database on a live network.
// We don't use 0 as it has a special meaning to represent latest block in the AN API context.
const LiveNetworkInitCadenceHeght = uint64(1)

type Config struct {
	// DatabaseDir is where the database should be stored.
	DatabaseDir string
	// AccessNodeGRPCHost defines the Flow network AN host.
	AccessNodeGRPCHost string
	// GRPCPort for the RPC API server
	RPCPort int
	// GRPCHost for the RPC API server
	RPCHost string
	// EVMNetworkID provides the EVM chain ID.
	EVMNetworkID *big.Int
	// FlowNetworkID is the Flow network ID that the EVM is hosted on (mainnet, testnet, emulator...)
	FlowNetworkID flowGo.ChainID
	// Coinbase is EVM address that collects the EVM operator fees collected
	// when transactions are being submitted.
	Coinbase common.Address
	// COAAddress is Flow address that holds COA account used for submitting transactions.
	COAAddress flow.Address
	// COAKey is Flow key to the COA account. WARNING: do not use in production
	COAKey crypto.PrivateKey
	// COAKeys is a slice of all the keys that will be used in key-rotation mechanism.
	COAKeys []crypto.PrivateKey
	// CreateCOAResource indicates if the COA resource should be auto-created on
	// startup if one doesn't exist in the COA Flow address account
	CreateCOAResource bool
	// GasPrice is a fixed gas price that will be used when submitting transactions.
	GasPrice *big.Int
	// InitCadenceHeight is used for initializing the database on a local emulator or a live network.
	InitCadenceHeight uint64
	// LogLevel defines how verbose the output log is
	LogLevel zerolog.Level
	// LogWriter defines the writer used for logging
	LogWriter io.Writer
	// StreamLimit rate-limits the events sent to the client within 1 second time interval.
	StreamLimit float64
	// StreamTimeout defines the timeout the server waits for the event to be sent to the client.
	StreamTimeout time.Duration
	// FilterExpiry defines the time it takes for an idle filter to expire
	FilterExpiry time.Duration
}

func FromFlags() (*Config, error) {
	cfg := &Config{}
	var evmNetwork, coinbase, gas, coa, key, keysPath, flowNetwork, logLevel, filterExpiry string
	var streamTimeout int

	// parse from flags
	flag.StringVar(&cfg.DatabaseDir, "database-dir", "./db", "Path to the directory for the database")
	flag.StringVar(&cfg.RPCHost, "rpc-host", "", "Host for the RPC API server")
	flag.IntVar(&cfg.RPCPort, "rpc-port", 8545, "Port for the RPC API server")
	flag.StringVar(&cfg.AccessNodeGRPCHost, "access-node-grpc-host", "localhost:3569", "Host to the flow access node gRPC API")
	flag.StringVar(&evmNetwork, "evm-network-id", "testnet", "EVM network ID (testnet, mainnet)")
	flag.StringVar(&flowNetwork, "flow-network-id", "flow-emulator", "Flow network ID (flow-emulator, flow-previewnet)")
	flag.StringVar(&coinbase, "coinbase", "", "Coinbase address to use for fee collection")
	flag.StringVar(&gas, "gas-price", "1", "Static gas price used for EVM transactions")
	flag.StringVar(&coa, "coa-address", "", "Flow address that holds COA account used for submitting transactions")
	flag.StringVar(&key, "coa-key", "", "Private key value for the COA address used for submitting transactions")
	flag.StringVar(&keysPath, "coa-key-file", "", "File path that contains JSON array of COA keys used in key-rotation mechanism, this is exclusive with coa-key flag.")
	flag.BoolVar(&cfg.CreateCOAResource, "coa-resource-create", false, "Auto-create the COA resource in the Flow COA account provided if one doesn't exist")
	flag.StringVar(&logLevel, "log-level", "debug", "Define verbosity of the log output ('debug', 'info', 'error')")
<<<<<<< HEAD
	flag.Float64Var(&cfg.StreamLimit, "stream-limit", 10, "Rate-limits the events sent to the client within one second")
	flag.IntVar(&streamTimeout, "stream-timeout", 3, "Defines the timeout in seconds the server waits for the event to be sent to the client")
	flag.StringVar(&filterExpiry, "filter-expiry", "5min", "Filter defines the time it takes for an idle filter to expire")
=======
	flag.StringVar(&filterExpiry, "filter-expiry", "5m", "Filter defines the time it takes for an idle filter to expire")
>>>>>>> fd9c284a
	flag.Parse()

	if coinbase == "" {
		return nil, fmt.Errorf("coinbase EVM address required")
	}
	cfg.Coinbase = common.HexToAddress(coinbase)
	if g, ok := new(big.Int).SetString(gas, 10); ok {
		cfg.GasPrice = g
	}

	cfg.COAAddress = flow.HexToAddress(coa)
	if cfg.COAAddress == flow.EmptyAddress {
		return nil, fmt.Errorf("invalid COA address value")
	}

	if key != "" {
		pkey, err := crypto.DecodePrivateKeyHex(crypto.ECDSA_P256, key)
		if err != nil {
			return nil, fmt.Errorf("invalid COA key: %w", err)
		}
		cfg.COAKey = pkey
	} else if keysPath != "" {
		raw, err := os.ReadFile(keysPath)
		if err != nil {
			return nil, fmt.Errorf("could not read the file containing list of keys for key-rotation mechanism, check if coa-key-file specifies valid path: %w", err)
		}
		var keysJSON []string
		if err := json.Unmarshal(raw, &keysJSON); err != nil {
			return nil, fmt.Errorf("could not parse file containing the list of keys for key-rotation, make sure keys are in JSON array format: %w", err)
		}

		cfg.COAKeys = make([]crypto.PrivateKey, len(keysJSON))
		for i, k := range keysJSON {
			pk, err := crypto.DecodePrivateKeyHex(crypto.ECDSA_P256, k) // todo support different algos
			if err != nil {
				return nil, fmt.Errorf("a key from the COA key list file is not valid, key %s, error: %w", k, err)
			}
			cfg.COAKeys[i] = pk
		}
	} else {
		return nil, fmt.Errorf("must either provide coa-key or coa-key-path flag")
	}

	switch evmNetwork {
	case "testnet":
		cfg.EVMNetworkID = types.FlowEVMTestnetChainID
	case "mainnet":
		cfg.EVMNetworkID = types.FlowEVMMainnetChainID
	default:
		return nil, fmt.Errorf("EVM network ID not supported")
	}

	switch flowNetwork {
	case "flow-previewnet":
		cfg.FlowNetworkID = flowGo.Previewnet
		cfg.InitCadenceHeight = LiveNetworkInitCadenceHeght
	case "flow-emulator":
		cfg.FlowNetworkID = flowGo.Emulator
		cfg.InitCadenceHeight = EmulatorInitCadenceHeight
	default:
		return nil, fmt.Errorf("flow network ID not supported, only possible to specify 'flow-previewnet' or 'flow-emulator'")
	}

	// configure logging
	switch logLevel {
	case "debug":
		cfg.LogLevel = zerolog.DebugLevel
	case "info":
		cfg.LogLevel = zerolog.InfoLevel
	case "error":
		cfg.LogLevel = zerolog.ErrorLevel
	}

	cfg.LogWriter = os.Stdout

	cfg.StreamTimeout = time.Second * time.Duration(streamTimeout)

	exp, err := time.ParseDuration(filterExpiry)
	if err != nil {
		return nil, fmt.Errorf("filter expiry not valid unit: %w", err)
	}
	cfg.FilterExpiry = exp

	// todo validate Config values
	return cfg, nil
}<|MERGE_RESOLUTION|>--- conflicted
+++ resolved
@@ -86,13 +86,9 @@
 	flag.StringVar(&keysPath, "coa-key-file", "", "File path that contains JSON array of COA keys used in key-rotation mechanism, this is exclusive with coa-key flag.")
 	flag.BoolVar(&cfg.CreateCOAResource, "coa-resource-create", false, "Auto-create the COA resource in the Flow COA account provided if one doesn't exist")
 	flag.StringVar(&logLevel, "log-level", "debug", "Define verbosity of the log output ('debug', 'info', 'error')")
-<<<<<<< HEAD
 	flag.Float64Var(&cfg.StreamLimit, "stream-limit", 10, "Rate-limits the events sent to the client within one second")
 	flag.IntVar(&streamTimeout, "stream-timeout", 3, "Defines the timeout in seconds the server waits for the event to be sent to the client")
-	flag.StringVar(&filterExpiry, "filter-expiry", "5min", "Filter defines the time it takes for an idle filter to expire")
-=======
 	flag.StringVar(&filterExpiry, "filter-expiry", "5m", "Filter defines the time it takes for an idle filter to expire")
->>>>>>> fd9c284a
 	flag.Parse()
 
 	if coinbase == "" {
